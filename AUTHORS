# This is the list of The PIO Authors for copyright purposes.
#
# This does not necessarily list everyone who has contributed code, since in
# some cases, their employer may be the copyright holder.  To see the full list
# of contributors, see the revision history in source control.
Google Inc.
<<<<<<< HEAD
Stephan Sperber
=======
Thorsten von Eicken <tve@voneicken.com>
>>>>>>> 69e0d9cc
<|MERGE_RESOLUTION|>--- conflicted
+++ resolved
@@ -4,8 +4,5 @@
 # some cases, their employer may be the copyright holder.  To see the full list
 # of contributors, see the revision history in source control.
 Google Inc.
-<<<<<<< HEAD
 Stephan Sperber
-=======
-Thorsten von Eicken <tve@voneicken.com>
->>>>>>> 69e0d9cc
+Thorsten von Eicken <tve@voneicken.com>