--- conflicted
+++ resolved
@@ -157,12 +157,8 @@
 // splitNull returns the null-terminated strings in the data
 func splitNull(data []byte) []string {
 	ss := strings.Split(string(data), "\x00")
-<<<<<<< HEAD
-	// the last string is typically null-terminated, so remove empty string from end of array
-=======
 	// The last string is typically null-terminated, so remove empty string
 	// from end of array.
->>>>>>> 8820ad2f
 	if len(ss) > 0 && len(ss[len(ss)-1]) == 0 {
 		ss = ss[:len(ss)-1]
 	}
