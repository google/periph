// Copyright 2017 The Periph Authors. All rights reserved.
// Use of this source code is governed under the Apache License, Version 2.0
// that can be found in the LICENSE file.

package bcm283x

import (
	"errors"
	"fmt"
	"os"
	"strings"
	"time"

	"periph.io/x/periph"
	"periph.io/x/periph/conn/gpio"
	"periph.io/x/periph/conn/gpio/gpioreg"
	"periph.io/x/periph/conn/gpio/gpiostream"
	"periph.io/x/periph/host/distro"
	"periph.io/x/periph/host/pmem"
	"periph.io/x/periph/host/sysfs"
)

// All the pins supported by the CPU.
var (
	GPIO0  *Pin // I2C0_SDA
	GPIO1  *Pin // I2C0_SCL
	GPIO2  *Pin // I2C1_SDA
	GPIO3  *Pin // I2C1_SCL
	GPIO4  *Pin // GPCLK0
	GPIO5  *Pin // GPCLK1
	GPIO6  *Pin // GPCLK2
	GPIO7  *Pin // SPI0_CS1
	GPIO8  *Pin // SPI0_CS0
	GPIO9  *Pin // SPI0_MISO
	GPIO10 *Pin // SPI0_MOSI
	GPIO11 *Pin // SPI0_CLK
	GPIO12 *Pin // PWM0_OUT
	GPIO13 *Pin // PWM1_OUT
	GPIO14 *Pin // UART0_TXD, UART1_TXD
	GPIO15 *Pin // UART0_RXD, UART1_RXD
	GPIO16 *Pin // UART0_CTS, SPI1_CS2, UART1_CTS
	GPIO17 *Pin // UART0_RTS, SPI1_CS1, UART1_RTS
	GPIO18 *Pin // PCM_CLK, SPI1_CS0, PWM0_OUT
	GPIO19 *Pin // PCM_FS, SPI1_MISO, PWM1_OUT
	GPIO20 *Pin // PCM_DIN, SPI1_MOSI, GPCLK0
	GPIO21 *Pin // PCM_DOUT, SPI1_CLK, GPCLK1
	GPIO22 *Pin //
	GPIO23 *Pin //
	GPIO24 *Pin //
	GPIO25 *Pin //
	GPIO26 *Pin //
	GPIO27 *Pin //
	GPIO28 *Pin // I2C0_SDA, PCM_CLK
	GPIO29 *Pin // I2C0_SCL, PCM_FS
	GPIO30 *Pin // PCM_DIN, UART0_CTS, UART1_CTS
	GPIO31 *Pin // PCM_DOUT, UART0_RTS, UART1_RTS
	GPIO32 *Pin // GPCLK0, UART0_TXD, UART1_TXD
	GPIO33 *Pin // UART0_RXD, UART1_RXD
	GPIO34 *Pin // GPCLK0
	GPIO35 *Pin // SPI0_CS1
	GPIO36 *Pin // SPI0_CS0, UART0_TXD
	GPIO37 *Pin // SPI0_MISO, UART0_RXD
	GPIO38 *Pin // SPI0_MOSI, UART0_RTS
	GPIO39 *Pin // SPI0_CLK, UART0_CTS
	GPIO40 *Pin // PWM0_OUT, SPI2_MISO, UART1_TXD
	GPIO41 *Pin // PWM1_OUT, SPI2_MOSI, UART1_RXD
	GPIO42 *Pin // GPCLK1, SPI2_CLK, UART1_RTS
	GPIO43 *Pin // GPCLK2, SPI2_CS0, UART1_CTS
	GPIO44 *Pin // GPCLK1, I2C0_SDA, I2C1_SDA, SPI2_CS1
	GPIO45 *Pin // PWM1_OUT, I2C0_SCL, I2C1_SCL, SPI2_CS2
	GPIO46 *Pin //
	// Pins 47~53 are not exposed because using them would lead to immediate SD
	// Card corruption.
)

// Present returns true if running on a Broadcom bcm283x based CPU.
func Present() bool {
	if isArm {
		hardware, ok := distro.CPUInfo()["Hardware"]
		return ok && strings.HasPrefix(hardware, "BCM")
	}
	return false
}

// Pin is a GPIO number (GPIOnn) on BCM238(5|6|7).
//
// Pin implements gpio.PinIO.
type Pin struct {
	// Immutable.
	number      int
	name        string
	defaultPull gpio.Pull

	// Mutable.
	edge       *sysfs.Pin // Set once, then never set back to nil.
	usingEdge  bool       // Set when edge detection is enabled.
	usingClock bool       // Set when a GPCLK or PWM clock is used.
}

// PinIO implementation.

// String returns the pin name, ex: "GPIO10".
func (p *Pin) String() string {
	return p.name
}

// Name returns the pin name, ex: "GPIO10".
func (p *Pin) Name() string {
	return p.name
}

// Number returns the pin number as assigned by gpio sysfs.
func (p *Pin) Number() int {
	return p.number
}

// Function returns the current pin function, ex: "In/PullUp".
func (p *Pin) Function() string {
	switch f := p.function(); f {
	case in:
		return "In/" + p.Read().String()
	case out:
		return "Out/" + p.Read().String()
	case alt0:
		if s := mapping[p.number][0]; len(s) != 0 {
			return s
		}
		return "<Alt0>"
	case alt1:
		if s := mapping[p.number][1]; len(s) != 0 {
			return s
		}
		return "<Alt1>"
	case alt2:
		if s := mapping[p.number][2]; len(s) != 0 {
			return s
		}
		return "<Alt2>"
	case alt3:
		if s := mapping[p.number][3]; len(s) != 0 {
			return s
		}
		return "<Alt3>"
	case alt4:
		if s := mapping[p.number][4]; len(s) != 0 {
			return s
		}
		return "<Alt4>"
	case alt5:
		if s := mapping[p.number][5]; len(s) != 0 {
			return s
		}
		return "<Alt5>"
	default:
		return "<Unknown>"
	}
}

// Halt implements conn.Resource.
//
// If the pin is running a clock, PWM or waiting for edges, it is halted.
//
// In the case of clock or PWM, all pins with this clock source are also
// disabled.
func (p *Pin) Halt() error {
	if p.usingEdge {
		if err := p.edge.Halt(); err != nil {
			return p.wrap(err)
		}
		p.usingEdge = false
	}
	return p.haltClock()
}

// In setups a pin as an input and implements gpio.PinIn.
//
// Specifying a value for pull other than gpio.PullNoChange causes this
// function to be slightly slower (about 1ms).
//
// For pull down, the resistor is 50KOhm~60kOhm
// For pull up, the resistor is 50kOhm~65kOhm
//
// The pull resistor stays set even after the processor shuts down. It is not
// possible to 'read back' what value was specified for each pin.
//
// Will fail if requesting to change a pin that is set to special functionality.
//
// Using edge detection requires opening a gpio sysfs file handle. On Raspbian,
// make sure the user is member of group 'gpio'. The pin will be exported at
// /sys/class/gpio/gpio*/. Note that the pin will not be unexported at
// shutdown.
//
// For edge detection, the processor samples the input at its CPU clock rate
// and looks for '011' to rising and '100' for falling detection to avoid
// glitches. Because gpio sysfs is used, the latency is unpredictable.
func (p *Pin) In(pull gpio.Pull, edge gpio.Edge) error {
	if gpioMemory == nil {
		return p.wrap(errors.New("subsystem not initialized"))
	}
	if p.usingEdge && edge == gpio.NoEdge {
		if err := p.edge.Halt(); err != nil {
			return p.wrap(err)
		}
		p.usingEdge = false
	}
	if err := p.haltClock(); err != nil {
		return err
	}
	p.setFunction(in)
	if pull != gpio.PullNoChange {
		// Changing pull resistor requires a specific dance as described at
		// https://www.raspberrypi.org/wp-content/uploads/2012/02/BCM2835-ARM-Peripherals.pdf
		// page 101.

		// Set Pull
		switch pull {
		case gpio.PullDown:
			gpioMemory.pullEnable = 1
		case gpio.PullUp:
			gpioMemory.pullEnable = 2
		case gpio.Float:
			gpioMemory.pullEnable = 0
		}

		// Datasheet states caller needs to sleep 150 cycles.
		sleep150cycles()
		offset := p.number / 32
		gpioMemory.pullEnableClock[offset] = 1 << uint(p.number%32)

		sleep150cycles()
		gpioMemory.pullEnable = 0
		gpioMemory.pullEnableClock[offset] = 0
	}
	if edge != gpio.NoEdge {
		if p.edge == nil {
			ok := false
			n := p.Number()
			if p.edge, ok = sysfs.Pins[n]; !ok {
				return p.wrap(fmt.Errorf("pin %d is not exported by sysfs", n))
			}
		}
		// This resets pending edges.
		if err := p.edge.In(gpio.PullNoChange, edge); err != nil {
			return p.wrap(err)
		}
		p.usingEdge = true
	}
	return nil
}

// Read return the current pin level and implements gpio.PinIn.
//
// This function is very fast. It works even if the pin is set as output.
func (p *Pin) Read() gpio.Level {
	if gpioMemory == nil {
		return gpio.Low
	}
	if p.number < 32 {
		// Important: do not remove the &31 here even if not necessary. Testing
		// showed that it slows down the performance by several percents.
		return gpio.Level((gpioMemory.level[0] & (1 << uint(p.number&31))) != 0)
	}
	return gpio.Level((gpioMemory.level[1] & (1 << uint(p.number&31))) != 0)
}

// WaitForEdge does edge detection and implements gpio.PinIn.
func (p *Pin) WaitForEdge(timeout time.Duration) bool {
	if p.edge != nil {
		return p.edge.WaitForEdge(timeout)
	}
	return false
}

// Pull implemented gpio.PinIn.
//
// bcm283x doesn't support querying the pull resistor of any GPIO pin.
func (p *Pin) Pull() gpio.Pull {
	// TODO(maruel): The best that could be added is to cache the last set value
	// and return it.
	return gpio.PullNoChange
}

// Out sets a pin as output and implements gpio.PinOut.
//
// Fails if requesting to change a pin that is set to special functionality.
func (p *Pin) Out(l gpio.Level) error {
	if gpioMemory == nil {
		return p.wrap(errors.New("subsystem not initialized"))
	}
	if err := p.Halt(); err != nil {
		return err
	}
	// Change output before changing mode to not create any glitch.
	p.FastOut(l)
	p.setFunction(out)
	return nil
}

// FastOut sets a pin output level with Absolutely No error checking.
//
// Out() Must be called once first before calling FastOut(), otherwise the
// behavior is undefined. Then FastOut() can be used for minimal CPU overhead
// to reach Mhz scale bit banging.
func (p *Pin) FastOut(l gpio.Level) {
	mask := uint32(1) << uint(p.number&31)
	if l == gpio.Low {
		if p.number < 32 {
			gpioMemory.outputClear[0] = mask
		} else {
			gpioMemory.outputClear[1] = mask
		}
	} else {
		if p.number < 32 {
			gpioMemory.outputSet[0] = mask
		} else {
			gpioMemory.outputSet[1] = mask
		}
	}
}

// BUG(maruel): PWM(): There is no conflict verification when multiple pins are
// used simultaneously. The last call to PWM() will affect all pins of the same
// type (GPCLK0, GPCLK2, PWM0 or PWM1).

// PWM outputs a periodic signal on supported pins.
//
// PWM pins
//
// PWM0 is exposed on pins 12, 18 and 40.
//
// PWM1 is exposed on pins 13, 19, 41 and 45.
//
// PWM0 and PWM1 share the same 25Mhz clock source. The period must be a
// divisor of 25Mhz.
//
// Clock pins
//
// Clock GPCLK0 is exposed on pins 4, 20 32 and 34.
//
// Clock GPCLK2 is exposed on pins 6 and 43.
//
// Clocks can only be used with duty 0, gpio.DutyHalf or gpio.DutyMax. They
// also have relatively limited frequency range from 4.8kHz to 1MHz with a
// specific set of values supported.
//
// Furthermore, these can only be used if the drive "bcm283x-dma" was loaded.
// It can only be loaded if the process has root level access.
//
// The user must call either Halt(), In(), Out(), PWM(0,..) or
// PWM(gpio.DutyMax,..) to stop the clock source before exiting the program.
func (p *Pin) PWM(duty gpio.Duty, period time.Duration) error {
	if duty == 0 {
		return p.Out(gpio.Low)
	} else if duty == gpio.DutyMax {
		return p.Out(gpio.High)
	}
	if period < 500*time.Nanosecond {
		// High clock rate tends to hang the RPi. Need to investigate more.
		return p.wrap(errors.New("period must be at least 500ns"))
	}
	f := alt0
	clkID := -1
	switch p.number {
	case 4, 32, 34:
		if duty != gpio.DutyHalf {
			return p.wrap(errors.New("pin can only be used with 50% duty cycle"))
		}
		clkID = 0
	case 5, 21, 42, 44:
		return p.wrap(errors.New("GPCLK1 cannot be safely used"))
	case 6, 43:
		if duty != gpio.DutyHalf {
			return p.wrap(errors.New("pin can only be used with 50% duty cycle"))
		}
		clkID = 2
	case 20:
		if duty != gpio.DutyHalf {
			return p.wrap(errors.New("pin can only be used with 50% duty cycle"))
		}
		clkID = 0
		f = alt5
	case 12, 13, 40, 41, 45: // PWM
	case 18, 19: // PWM
		f = alt5
	default:
		// Technically 52 and 53 could also support PWM as alt1 but they are assumed
		// to be used for the SD Card.
		return p.wrap(errors.New("pwm is not supported on this pin"))
	}

	// Intentionally check later, so a more informative error is returned on
	// unsupported pins.
	if gpioMemory == nil {
		return p.wrap(errors.New("subsystem not initialized"))
	}
	if pwmMemory == nil || clockMemory == nil {
		return p.wrap(errors.New("bcm283x-dma not initialized; try again as root?"))
	}

	// Convert period to frequency. This is lossy.
	hz := uint64(time.Second / period)

	if clkID != -1 {
		// Using a clock pin.
		var clk *clock
		switch clkID {
		case 0:
			clk = &clockMemory.gp0
		case 2:
			clk = &clockMemory.gp2
		}
		actual, waits, err := clk.set(hz, 1)
		if err != nil {
			return p.wrap(err)
		}
		p.usingClock = true
		if actual != hz {
			return p.wrap(fmt.Errorf("asked for %dHz, got %dHz", hz, actual))
		}
		if waits != 1 {
			return p.wrap(fmt.Errorf("got oversampled clock by %dx", waits))
		}
		p.setFunction(f)
		return nil
	}

	// TODO(maruel): Leverage oversampling.
	base_freq := uint64(25 * 1000 * 1000) // 25MHz
	// Total cycles in the period
	rng := base_freq * uint64(period) / uint64(time.Second)
	// Pulse width cycles
	dat := uint32(rng * uint64(duty) / uint64(gpio.DutyMax))
	if _, _, err := clockMemory.pwm.set(base_freq, 1); err != nil {
		return p.wrap(err)
	}
	p.usingClock = true
	// Bit shift for PWM0 and PWM1
	shift := uint((p.number & 1) * 8)
	if shift == 0 {
		pwmMemory.rng1 = uint32(rng)
		Nanospin(10 * time.Nanosecond)
		pwmMemory.dat1 = uint32(dat)
	} else {
		pwmMemory.rng2 = uint32(rng)
		Nanospin(10 * time.Nanosecond)
		pwmMemory.dat2 = uint32(dat)
	}
	Nanospin(10 * time.Nanosecond)
	old := pwmMemory.ctl
	pwmMemory.ctl = (old & ^(0xff << shift)) | ((pwm1Enable | pwm1MS) << shift)
	p.setFunction(f)
	return nil
}

// StreamIn implements gpiostream.PinIn.
<<<<<<< HEAD
func (p *Pin) StreamIn(pull gpio.Pull, b *gpiostream.BitStream) error {
=======
func (p *Pin) StreamIn(pull gpio.Pull, s gpiostream.Stream) error {
	b, ok := s.(*gpiostream.BitStreamLSB)
	if !ok {
		return errors.New("bcm283x: other Stream than BitStreamLSB are not implemented")
	}
>>>>>>> 299086c5
	if err := p.In(pull, gpio.NoEdge); err != nil {
		return err
	}
	if err := dmaReadStream(p, b); err != nil {
		return p.wrap(err)
	}
	return nil
}

// StreamOut implements gpiostream.PinOut.
func (p *Pin) StreamOut(s gpiostream.Stream) error {
	if err := p.Out(gpio.Low); err != nil {
		return err
	}
	// If the pin is PCM_DOUT, use PCM for much nicer stream and lower memory
	// usage.
	if p.number == 21 || p.number == 31 {
		alt := alt0
		if p.number == 31 {
			alt = alt2
		}
		p.setFunction(alt)
		if err := dmaWriteStreamPCM(p, s); err != nil {
			return p.wrap(err)
		}
	} else if err := dmaWriteStreamEdges(p, s); err != nil {
		return p.wrap(err)
	}
	return nil
}

// DefaultPull returns the default pull for the pin.
//
// Implements gpio.PinDefaultPull.
//
// The CPU doesn't return the current pull.
func (p *Pin) DefaultPull() gpio.Pull {
	return p.defaultPull
}

// Internal code.

// haltClock disables the GPCLK/PWM clock if used.
func (p *Pin) haltClock() error {
	if !p.usingClock {
		return nil
	}
	p.usingClock = false
	switch p.number {
	// GPCLKx
	case 4, 20, 32, 34:
		if _, _, err := clockMemory.gp0.set(0, 0); err != nil {
			return p.wrap(err)
		}
		return nil
	case 5, 21, 42, 44:
		return p.wrap(errors.New("GPCLK1 cannot be safely used"))
	case 6, 43:
		if _, _, err := clockMemory.gp2.set(0, 0); err != nil {
			return p.wrap(err)
		}
		return nil

	// PWMx
	case 12, 13, 18, 19, 40, 45:
		if _, _, err := clockMemory.pwm.set(0, 0); err != nil {
			return p.wrap(err)
		}
		// Bit shift for PWM0 and PWM1.
		shift := uint((p.number & 1) * 8)
		pwmMemory.ctl &= ^(0xff << shift)
		return nil

	default:
		// Technically 52 and 53 could also support PWM as alt1 but they are assumed
		// to be used for the SD Card.
		return p.wrap(errors.New("pwm is not supported on this pin"))
	}
}

// function returns the current GPIO pin function.
func (p *Pin) function() function {
	if gpioMemory == nil {
		return alt5
	}
	return function((gpioMemory.functionSelect[p.number/10] >> uint((p.number%10)*3)) & 7)
}

// setFunction changes the GPIO pin function.
func (p *Pin) setFunction(f function) {
	off := p.number / 10
	shift := uint(p.number%10) * 3
	gpioMemory.functionSelect[off] = (gpioMemory.functionSelect[off] &^ (7 << shift)) | (uint32(f) << shift)
}

func (p *Pin) wrap(err error) error {
	return fmt.Errorf("bcm283x-gpio (%s): %v", p, err)
}

//

// Each pin can have one of 7 functions.
const (
	in   function = 0
	out  function = 1
	alt0 function = 4
	alt1 function = 5
	alt2 function = 6
	alt3 function = 7
	alt4 function = 3
	alt5 function = 2
)

var (
	// baseAddr is the base for all the CPU registers.
	//
	// It is initialized by driverGPIO.Init().
	baseAddr uint32
	// dramBus is high bits to address uncached memory. See virtToUncachedPhys()
	// in dma.go.
	dramBus uint32
	// gpioMemory is the memory map of the CPU GPIO registers.
	gpioMemory *gpioMap
	// gpioBaseAddr is needed for DMA transfers.
	gpioBaseAddr uint32
)

// cpuPins is all the pins as supported by the CPU. There is no guarantee that
// they are actually connected to anything on the board.
var cpuPins = []Pin{
	{number: 0, name: "GPIO0", defaultPull: gpio.PullUp},
	{number: 1, name: "GPIO1", defaultPull: gpio.PullUp},
	{number: 2, name: "GPIO2", defaultPull: gpio.PullUp},
	{number: 3, name: "GPIO3", defaultPull: gpio.PullUp},
	{number: 4, name: "GPIO4", defaultPull: gpio.PullUp},
	{number: 5, name: "GPIO5", defaultPull: gpio.PullUp},
	{number: 6, name: "GPIO6", defaultPull: gpio.PullUp},
	{number: 7, name: "GPIO7", defaultPull: gpio.PullUp},
	{number: 8, name: "GPIO8", defaultPull: gpio.PullUp},
	{number: 9, name: "GPIO9", defaultPull: gpio.PullDown},
	{number: 10, name: "GPIO10", defaultPull: gpio.PullDown},
	{number: 11, name: "GPIO11", defaultPull: gpio.PullDown},
	{number: 12, name: "GPIO12", defaultPull: gpio.PullDown},
	{number: 13, name: "GPIO13", defaultPull: gpio.PullDown},
	{number: 14, name: "GPIO14", defaultPull: gpio.PullDown},
	{number: 15, name: "GPIO15", defaultPull: gpio.PullDown},
	{number: 16, name: "GPIO16", defaultPull: gpio.PullDown},
	{number: 17, name: "GPIO17", defaultPull: gpio.PullDown},
	{number: 18, name: "GPIO18", defaultPull: gpio.PullDown},
	{number: 19, name: "GPIO19", defaultPull: gpio.PullDown},
	{number: 20, name: "GPIO20", defaultPull: gpio.PullDown},
	{number: 21, name: "GPIO21", defaultPull: gpio.PullDown},
	{number: 22, name: "GPIO22", defaultPull: gpio.PullDown},
	{number: 23, name: "GPIO23", defaultPull: gpio.PullDown},
	{number: 24, name: "GPIO24", defaultPull: gpio.PullDown},
	{number: 25, name: "GPIO25", defaultPull: gpio.PullDown},
	{number: 26, name: "GPIO26", defaultPull: gpio.PullDown},
	{number: 27, name: "GPIO27", defaultPull: gpio.PullDown},
	{number: 28, name: "GPIO28", defaultPull: gpio.Float},
	{number: 29, name: "GPIO29", defaultPull: gpio.Float},
	{number: 30, name: "GPIO30", defaultPull: gpio.PullDown},
	{number: 31, name: "GPIO31", defaultPull: gpio.PullDown},
	{number: 32, name: "GPIO32", defaultPull: gpio.PullDown},
	{number: 33, name: "GPIO33", defaultPull: gpio.PullDown},
	{number: 34, name: "GPIO34", defaultPull: gpio.PullUp},
	{number: 35, name: "GPIO35", defaultPull: gpio.PullUp},
	{number: 36, name: "GPIO36", defaultPull: gpio.PullUp},
	{number: 37, name: "GPIO37", defaultPull: gpio.PullDown},
	{number: 38, name: "GPIO38", defaultPull: gpio.PullDown},
	{number: 39, name: "GPIO39", defaultPull: gpio.PullDown},
	{number: 40, name: "GPIO40", defaultPull: gpio.PullDown},
	{number: 41, name: "GPIO41", defaultPull: gpio.PullDown},
	{number: 42, name: "GPIO42", defaultPull: gpio.PullDown},
	{number: 43, name: "GPIO43", defaultPull: gpio.PullDown},
	{number: 44, name: "GPIO44", defaultPull: gpio.Float},
	{number: 45, name: "GPIO45", defaultPull: gpio.Float},
	{number: 46, name: "GPIO46", defaultPull: gpio.PullUp},
}

// This excludes the functions in and out.
var mapping = [][6]string{
	{"I2C0_SDA"}, // 0
	{"I2C0_SCL"},
	{"I2C1_SDA"},
	{"I2C1_SCL"},
	{"GPCLK0"},
	{"GPCLK1"}, // 5
	{"GPCLK2"},
	{"SPI0_CS1"},
	{"SPI0_CS0"},
	{"SPI0_MISO"},
	{"SPI0_MOSI"}, // 10
	{"SPI0_CLK"},
	{"PWM0_OUT"},
	{"PWM1_OUT"},
	{"UART0_TXD", "", "", "", "", "UART1_TXD"},
	{"UART0_RXD", "", "", "", "", "UART1_RXD"}, // 15
	{"", "", "", "UART0_CTS", "SPI1_CS2", "UART1_CTS"},
	{"", "", "", "UART0_RTS", "SPI1_CS1", "UART1_RTS"},
	// TODO(maruel): Alias the PCM_xxx to I2S0_xxx.
	{"PCM_CLK", "", "", "", "SPI1_CS0", "PWM0_OUT"},
	{"PCM_FS", "", "", "", "SPI1_MISO", "PWM1_OUT"},
	{"PCM_DIN", "", "", "", "SPI1_MOSI", "GPCLK0"}, // 20
	{"PCM_DOUT", "", "", "", "SPI1_CLK", "GPCLK1"},
	{""},
	{""},
	{""},
	{""}, // 25
	{""},
	{""},
	{"I2C0_SDA", "", "PCM_CLK", "", "", ""},
	{"I2C0_SCL", "", "PCM_FS", "", "", ""},
	{"", "", "PCM_DIN", "UART0_CTS", "", "UART1_CTS"}, // 30
	{"", "", "PCM_DOUT", "UART0_RTS", "", "UART1_RTS"},
	{"GPCLK0", "", "", "UART0_TXD", "", "UART1_TXD"},
	{"", "", "", "UART0_RXD", "", "UART1_RXD"},
	{"GPCLK0"},
	{"SPI0_CS1"}, // 35
	{"SPI0_CS0", "", "UART0_TXD", "", "", ""},
	{"SPI0_MISO", "", "UART0_RXD", "", "", ""},
	{"SPI0_MOSI", "", "UART0_RTS", "", "", ""},
	{"SPI0_CLK", "", "UART0_CTS", "", "", ""},
	{"PWM0_OUT", "", "", "", "SPI2_MISO", "UART1_TXD"}, // 40
	{"PWM1_OUT", "", "", "", "SPI2_MOSI", "UART1_RXD"},
	{"GPCLK1", "", "", "", "SPI2_CLK", "UART1_RTS"},
	{"GPCLK2", "", "", "", "SPI2_CS0", "UART1_CTS"},
	{"GPCLK1", "I2C0_SDA", "I2C1_SDA", "", "SPI2_CS1", ""},
	{"PWM1_OUT", "I2C0_SCL", "I2C1_SCL", "", "SPI2_CS2", ""}, // 45
	{""},
}

// function specifies the active functionality of a pin. The alternative
// function is GPIO pin dependent.
type function uint8

// Mapping as
// https://www.raspberrypi.org/wp-content/uploads/2012/02/BCM2835-ARM-Peripherals.pdf
// pages 90-91.
type gpioMap struct {
	// 0x00    RW   GPIO Function Select 0 (GPIO0-9)
	// 0x04    RW   GPIO Function Select 1 (GPIO10-19)
	// 0x08    RW   GPIO Function Select 2 (GPIO20-29)
	// 0x0C    RW   GPIO Function Select 3 (GPIO30-39)
	// 0x10    RW   GPIO Function Select 4 (GPIO40-49)
	// 0x14    RW   GPIO Function Select 5 (GPIO50-53)
	functionSelect [6]uint32 // GPFSEL0~GPFSEL5
	// 0x18    -    Reserved
	dummy0 uint32
	// 0x1C    W    GPIO Pin Output Set 0 (GPIO0-31)
	// 0x20    W    GPIO Pin Output Set 1 (GPIO32-53)
	outputSet [2]uint32 // GPSET0-GPSET1
	// 0x24    -    Reserved
	dummy1 uint32
	// 0x28    W    GPIO Pin Output Clear 0 (GPIO0-31)
	// 0x2C    W    GPIO Pin Output Clear 1 (GPIO32-53)
	outputClear [2]uint32 // GPCLR0-GPCLR1
	// 0x30    -    Reserved
	dummy2 uint32
	// 0x34    R    GPIO Pin Level 0 (GPIO0-31)
	// 0x38    R    GPIO Pin Level 1 (GPIO32-53)
	level [2]uint32 // GPLEV0-GPLEV1
	// 0x3C    -    Reserved
	dummy3 uint32
	// 0x40    RW   GPIO Pin Event Detect Status 0 (GPIO0-31)
	// 0x44    RW   GPIO Pin Event Detect Status 1 (GPIO32-53)
	eventDetectStatus [2]uint32 // GPEDS0-GPEDS1
	// 0x48    -    Reserved
	dummy4 uint32
	// 0x4C    RW   GPIO Pin Rising Edge Detect Enable 0 (GPIO0-31)
	// 0x50    RW   GPIO Pin Rising Edge Detect Enable 1 (GPIO32-53)
	risingEdgeDetectEnable [2]uint32 // GPREN0-GPREN1
	// 0x54    -    Reserved
	dummy5 uint32
	// 0x58    RW   GPIO Pin Falling Edge Detect Enable 0 (GPIO0-31)
	// 0x5C    RW   GPIO Pin Falling Edge Detect Enable 1 (GPIO32-53)
	fallingEdgeDetectEnable [2]uint32 // GPFEN0-GPFEN1
	// 0x60    -    Reserved
	dummy6 uint32
	// 0x64    RW   GPIO Pin High Detect Enable 0 (GPIO0-31)
	// 0x68    RW   GPIO Pin High Detect Enable 1 (GPIO32-53)
	highDetectEnable [2]uint32 // GPHEN0-GPHEN1
	// 0x6C    -    Reserved
	dummy7 uint32
	// 0x70    RW   GPIO Pin Low Detect Enable 0 (GPIO0-31)
	// 0x74    RW   GPIO Pin Low Detect Enable 1 (GPIO32-53)
	lowDetectEnable [2]uint32 // GPLEN0-GPLEN1
	// 0x78    -    Reserved
	dummy8 uint32
	// 0x7C    RW   GPIO Pin Async Rising Edge Detect 0 (GPIO0-31)
	// 0x80    RW   GPIO Pin Async Rising Edge Detect 1 (GPIO32-53)
	asyncRisingEdgeDetectEnable [2]uint32 // GPAREN0-GPAREN1
	// 0x84    -    Reserved
	dummy9 uint32
	// 0x88    RW   GPIO Pin Async Falling Edge Detect 0 (GPIO0-31)
	// 0x8C    RW   GPIO Pin Async Falling Edge Detect 1 (GPIO32-53)
	asyncFallingEdgeDetectEnable [2]uint32 // GPAFEN0-GPAFEN1
	// 0x90    -    Reserved
	dummy10 uint32
	// 0x94    RW   GPIO Pin Pull-up/down Enable (00=Float, 01=Down, 10=Up)
	pullEnable uint32 // GPPUD
	// 0x98    RW   GPIO Pin Pull-up/down Enable Clock 0 (GPIO0-31)
	// 0x9C    RW   GPIO Pin Pull-up/down Enable Clock 1 (GPIO32-53)
	pullEnableClock [2]uint32 // GPPUDCLK0-GPPUDCLK1
	// 0xA0    -    Reserved
	dummy uint32
	// 0xB0    -    Test (byte)
}

func init() {
	GPIO0 = &cpuPins[0]
	GPIO1 = &cpuPins[1]
	GPIO2 = &cpuPins[2]
	GPIO3 = &cpuPins[3]
	GPIO4 = &cpuPins[4]
	GPIO5 = &cpuPins[5]
	GPIO6 = &cpuPins[6]
	GPIO7 = &cpuPins[7]
	GPIO8 = &cpuPins[8]
	GPIO9 = &cpuPins[9]
	GPIO10 = &cpuPins[10]
	GPIO11 = &cpuPins[11]
	GPIO12 = &cpuPins[12]
	GPIO13 = &cpuPins[13]
	GPIO14 = &cpuPins[14]
	GPIO15 = &cpuPins[15]
	GPIO16 = &cpuPins[16]
	GPIO17 = &cpuPins[17]
	GPIO18 = &cpuPins[18]
	GPIO19 = &cpuPins[19]
	GPIO20 = &cpuPins[20]
	GPIO21 = &cpuPins[21]
	GPIO22 = &cpuPins[22]
	GPIO23 = &cpuPins[23]
	GPIO24 = &cpuPins[24]
	GPIO25 = &cpuPins[25]
	GPIO26 = &cpuPins[26]
	GPIO27 = &cpuPins[27]
	GPIO28 = &cpuPins[28]
	GPIO29 = &cpuPins[29]
	GPIO30 = &cpuPins[30]
	GPIO31 = &cpuPins[31]
	GPIO32 = &cpuPins[32]
	GPIO33 = &cpuPins[33]
	GPIO34 = &cpuPins[34]
	GPIO35 = &cpuPins[35]
	GPIO36 = &cpuPins[36]
	GPIO37 = &cpuPins[37]
	GPIO38 = &cpuPins[38]
	GPIO39 = &cpuPins[39]
	GPIO40 = &cpuPins[40]
	GPIO41 = &cpuPins[41]
	GPIO42 = &cpuPins[42]
	GPIO43 = &cpuPins[43]
	GPIO44 = &cpuPins[44]
	GPIO45 = &cpuPins[45]
	GPIO46 = &cpuPins[46]
}

// Changing pull resistor require a 150 cycles sleep.
//
// Do not inline so the temporary value is not optimized out.
//
//go:noinline
func sleep150cycles() uint32 {
	// Do not call into any kernel function, since this causes a high chance of
	// being preempted.
	// Abuse the fact that gpioMemory is uncached memory.
	// TODO(maruel): No idea if this is too much or enough.
	var out uint32
	for i := 0; i < 150; i++ {
		out += gpioMemory.functionSelect[0]
	}
	return out
}

// driverGPIO implements periph.Driver.
type driverGPIO struct {
}

func (d *driverGPIO) String() string {
	return "bcm283x-gpio"
}

func (d *driverGPIO) Prerequisites() []string {
	return nil
}

func (d *driverGPIO) Init() (bool, error) {
	if !Present() {
		return false, errors.New("bcm283x CPU not detected")
	}
	model := distro.CPUInfo()["model name"]
	if strings.Contains(model, "ARMv6") {
		baseAddr = 0x20000000
		dramBus = 0x40000000
	} else {
		// RPi2+
		baseAddr = 0x3F000000
		dramBus = 0xC0000000
	}
	// Page 6.
	// Virtual addresses in kernel mode will range between 0xC0000000 and
	// 0xEFFFFFFF.
	// Virtual addresses in user mode (i.e. seen by processes running in ARM
	// Linux) will range between 0x00000000 and 0xBFFFFFFF.
	// Peripherals (at physical address 0x20000000 on) are mapped into the kernel
	// virtual address space starting at address 0xF2000000. Thus a peripheral
	// advertised here at bus address 0x7Ennnnnn is available in the ARM kenel at
	// virtual address 0xF2nnnnnn.

	gpioBaseAddr = baseAddr + 0x200000
	m, err := pmem.MapGPIO()
	if err != nil {
		// Try without /dev/gpiomem. This is the case of not running on Raspbian or
		// raspbian before Jessie. This requires running as root.
		var err2 error
		m, err2 = pmem.Map(uint64(gpioBaseAddr), 4096)
		var err error
		if err2 != nil {
			if distro.IsRaspbian() {
				// Raspbian specific error code to help guide the user to troubleshoot
				// the problems.
				if os.IsNotExist(err) && os.IsPermission(err2) {
					return true, fmt.Errorf("/dev/gpiomem wasn't found; please upgrade to Raspbian Jessie or run as root")
				}
			}
			if os.IsPermission(err2) {
				return true, fmt.Errorf("need more access, try as root: %v", err)
			}
			return true, err
		}
	}
	if err := m.AsPOD(&gpioMemory); err != nil {
		return true, err
	}

	functions := map[string]struct{}{}
	for i := range cpuPins {
		if err := gpioreg.Register(&cpuPins[i], true); err != nil {
			return true, err
		}
		// A pin set in alternate function but not described in `mapping` will
		// show up as "<AltX>". We don't want them to be registered as aliases.
		if f := cpuPins[i].Function(); len(f) < 3 || (f[:2] != "In" && f[:3] != "Out" && f[0] != '<') {
			// Registering the same alias twice fails. This can happen if two pins
			// are configured with the same function. For example both pin #12, #18
			// and #40 could be configured to work as PWM0_OUT.
			// TODO(maruel): Dynamically register and unregister the pins as their
			// functionality is changed.
			if _, ok := functions[f]; !ok {
				functions[f] = struct{}{}
				if err := gpioreg.RegisterAlias(f, fmt.Sprintf("GPIO%d", i)); err != nil {
					return true, err
				}
			}
		}
	}
	// The CS pins are never switched to their alternate mode, so manually map
	// them. They are dependent on their parent pins.
	csMap := map[string]int{
		"SPI1_CS0": 18,
		"SPI1_CS1": 17,
		"SPI1_CS2": 16,
		"SPI2_CS0": 43,
		"SPI2_CS1": 44,
		"SPI2_CS2": 45,
	}
	if GPIO11.Function() == "SPI0_CLK" {
		csMap["SPI0_CS1"] = 7
		csMap["SPI0_CS0"] = 8
	} else if GPIO39.Function() == "SPI0_CLK" {
		csMap["SPI0_CS1"] = 35
		csMap["SPI0_CS0"] = 36
	}
	for a, n := range csMap {
		if err := gpioreg.RegisterAlias(a, fmt.Sprintf("GPIO%d", n)); err != nil {
			return true, err
		}
	}
	return true, sysfs.SetSpeedHook(setSpeed)
}

func setSpeed(hz int64) error {
	// Writing to "/sys/module/i2c_bcm2708/parameters/baudrate" was confirmed to
	// not work.
	// modprobe hangs when a bus is opened, so this must be called *before* the
	// bus is opened.
	// TL;DR: we can't do anything here.
	/*
		if err := exec.Command("modprobe", "-r", "i2c_bcm2708").Run(); err != nil {
			return fmt.Errorf("bcm283x: failed to unload driver i2c_bcm2708: %v", err)
		}
		if err := exec.Command("modprobe", "i2c_bcm2708", "baudrate=600000"); err != nil {
			return fmt.Errorf("bcm283x: failed to reload driver i2c_bcm2708: %v", err)
		}
	*/
	return errors.New("bcm283x: to change the I²C bus speed, please refer to https://periph.io/platform/raspberrypi/#i²c")
}

func init() {
	if isArm {
		periph.MustRegister(&driverGPIO{})
	}
}

var _ gpio.PinDefaultPull = &Pin{}
var _ gpio.PinIO = &Pin{}
var _ gpio.PinIn = &Pin{}
var _ gpio.PinOut = &Pin{}
var _ gpio.PinPWM = &Pin{}
var _ gpiostream.PinIn = &Pin{}
var _ gpiostream.PinOut = &Pin{}<|MERGE_RESOLUTION|>--- conflicted
+++ resolved
@@ -453,15 +453,11 @@
 }
 
 // StreamIn implements gpiostream.PinIn.
-<<<<<<< HEAD
-func (p *Pin) StreamIn(pull gpio.Pull, b *gpiostream.BitStream) error {
-=======
 func (p *Pin) StreamIn(pull gpio.Pull, s gpiostream.Stream) error {
 	b, ok := s.(*gpiostream.BitStreamLSB)
 	if !ok {
 		return errors.New("bcm283x: other Stream than BitStreamLSB are not implemented")
 	}
->>>>>>> 299086c5
 	if err := p.In(pull, gpio.NoEdge); err != nil {
 		return err
 	}
