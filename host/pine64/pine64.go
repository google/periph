--- conflicted
+++ resolved
@@ -31,18 +31,6 @@
 
 // Pine64 specific pins.
 var (
-<<<<<<< HEAD
-	VCC      pins.Pin = &pins.BasicPin{"VCC"}      //
-	IOVCC    pins.Pin = &pins.BasicPin{"IOVCC"}    // Power supply for port A
-	DC_IN    pins.Pin = &pins.BasicPin{"DC_IN"}    //
-	BAT_PLUS pins.Pin = &pins.BasicPin{"BAT_PLUS"} //
-
-	TEMP_SENSOR gpio.PinIO = &gpio.BasicPin{"TEMP_SENSOR"} //
-	IR_RX       gpio.PinIO = &gpio.BasicPin{"IR_RX"}       // IR Data Receive
-	CHARGER_LED gpio.PinIO = &gpio.BasicPin{"CHARGER_LED"} //
-	RESET       gpio.PinIO = &gpio.BasicPin{"RESET"}       //
-	PWR_SWITCH  gpio.PinIO = &gpio.BasicPin{"PWR_SWITCH"}  //
-=======
 	VCC      pins.Pin = &pins.BasicPin{N: "VCC"}      //
 	IOVCC    pins.Pin = &pins.BasicPin{N: "IOVCC"}    // Power supply for port A
 	DC_IN    pins.Pin = &pins.BasicPin{N: "DC_IN"}    //
@@ -53,7 +41,6 @@
 	CHARGER_LED gpio.PinIO = &gpio.BasicPin{N: "CHARGER_LED"} //
 	RESET       gpio.PinIO = &gpio.BasicPin{N: "RESET"}       //
 	PWR_SWITCH  gpio.PinIO = &gpio.BasicPin{N: "PWR_SWITCH"}  //
->>>>>>> fb9a1bae
 )
 
 // All the individual pins on the headers.
@@ -172,13 +159,8 @@
 	WIFI_BT_25 pins.Pin   = VCC                //
 	WIFI_BT_26 pins.Pin   = IOVCC              //
 
-<<<<<<< HEAD
-	AUDIO_LEFT  analog.PinIO = &analog.BasicPin{"TODO_AUDIO_LEFT"}  // TODO(maruel): Figure out, is that EAROUT?
-	AUDIO_RIGHT analog.PinIO = &analog.BasicPin{"TODO_AUDIO_RIGHT"} //
-=======
 	AUDIO_LEFT  analog.PinIO = &analog.BasicPin{N: "TODO_AUDIO_LEFT"}  // TODO(maruel): Figure out, is that EAROUT?
 	AUDIO_RIGHT analog.PinIO = &analog.BasicPin{N: "TODO_AUDIO_RIGHT"} //
->>>>>>> fb9a1bae
 )
 
 func zapPins() {
