# This is the official list of people who can contribute
# (and typically have contributed) code to the pio repository.
# The AUTHORS file lists the copyright holders; this file
# lists people.  For example, Google employees are listed here
# but not in AUTHORS, because Google holds the copyright.
#
# Names should be added to this file only after verifying that
# the individual or the individual's organization has agreed to
# the appropriate Contributor License Agreement, found here:
#
#     https://cla.developers.google.com/
#
# When adding J Random Contributor's name to this file,
# either J's name or J's organization's name should be
# added to the AUTHORS file, depending on whether the
# individual or corporate CLA was used.

# Names should be added to this file like so:
#     Individual's name <submission email address>
#     Individual's name <submission email address> <email2> <emailN>
#
# An entry with multiple email addresses specifies that the
# first address should be used in the submit logs and
# that the other addresses should be recognized as the
# same person when interacting with Gerrit.

# Please keep the list sorted.

Marc-Antoine Ruel <maruel@chromium.org> <maruel@gmail.com>
<<<<<<< HEAD
=======
Stephan Sperber <sperberstephan@googlemail.com>
>>>>>>> 8820ad2f
Thorsten von Eicken <tve@voneicken.com><|MERGE_RESOLUTION|>--- conflicted
+++ resolved
@@ -27,8 +27,5 @@
 # Please keep the list sorted.
 
 Marc-Antoine Ruel <maruel@chromium.org> <maruel@gmail.com>
-<<<<<<< HEAD
-=======
 Stephan Sperber <sperberstephan@googlemail.com>
->>>>>>> 8820ad2f
 Thorsten von Eicken <tve@voneicken.com>