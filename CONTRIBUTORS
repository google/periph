# This is the official list of people who can contribute
# (and typically have contributed) code to the pio repository.
# The AUTHORS file lists the copyright holders; this file
# lists people.  For example, Google employees are listed here
# but not in AUTHORS, because Google holds the copyright.
#
# Names should be added to this file only after verifying that
# the individual or the individual's organization has agreed to
# the appropriate Contributor License Agreement, found here:
#
#     https://cla.developers.google.com/
#
# When adding J Random Contributor's name to this file,
# either J's name or J's organization's name should be
# added to the AUTHORS file, depending on whether the
# individual or corporate CLA was used.

# Names should be added to this file like so:
#     Individual's name <submission email address>
#     Individual's name <submission email address> <email2> <emailN>
#
# An entry with multiple email addresses specifies that the
# first address should be used in the submit logs and
# that the other addresses should be recognized as the
# same person when interacting with Gerrit.

# Please keep the list sorted.

Marc-Antoine Ruel <maruel@chromium.org> <maruel@gmail.com>
<<<<<<< HEAD
Stephan Sperber <sperberstephan@googlemail.com>
=======
Thorsten von Eicken <tve@voneicken.com>
>>>>>>> 69e0d9cc
<|MERGE_RESOLUTION|>--- conflicted
+++ resolved
@@ -27,8 +27,5 @@
 # Please keep the list sorted.
 
 Marc-Antoine Ruel <maruel@chromium.org> <maruel@gmail.com>
-<<<<<<< HEAD
 Stephan Sperber <sperberstephan@googlemail.com>
-=======
-Thorsten von Eicken <tve@voneicken.com>
->>>>>>> 69e0d9cc
+Thorsten von Eicken <tve@voneicken.com>