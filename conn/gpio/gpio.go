// Copyright 2016 The PIO Authors. All rights reserved.
// Use of this source code is governed under the Apache License, Version 2.0
// that can be found in the LICENSE file.

// Package gpio defines digital pins.
//
// The GPIO pins are described in their logical functionality, not in their
// physical position.
package gpio

import (
	"errors"
	"fmt"
	"sort"
	"sync"
	"time"

	"github.com/google/pio/conn/pins"
)

// Level is the level of the pin: Low or High.
type Level bool

const (
	// Low represents 0v.
	Low Level = false
	// High represents Vin, generally 3.3v or 5v.
	High Level = true
)

func (l Level) String() string {
	if l == Low {
		return "Low"
	}
	return "High"
}

// Pull specifies the internal pull-up or pull-down for a pin set as input.
type Pull uint8

// Acceptable pull values.
const (
	Float        Pull = 0 // Let the input float
	Down         Pull = 1 // Apply pull-down
	Up           Pull = 2 // Apply pull-up
	PullNoChange Pull = 3 // Do not change the previous pull resistor setting or an unknown value
)

const pullName = "FloatDownUpPullNoChange"

var pullIndex = [...]uint8{0, 5, 9, 11, 23}

func (i Pull) String() string {
	if i >= Pull(len(pullIndex)-1) {
		return fmt.Sprintf("Pull(%d)", i)
	}
	return pullName[pullIndex[i]:pullIndex[i+1]]
}

// Edge specifies if an input pin should have edge detection enabled.
//
// Only enable it when needed, since this causes system interrupts.
type Edge uint8

// Acceptable edge detection values.
const (
	None    Edge = 0
	Rising  Edge = 1
	Falling Edge = 2
	Both    Edge = 3
)

const edgeName = "NoneRisingFallingBoth"

var edgeIndex = [...]uint8{0, 4, 10, 17, 21}

func (i Edge) String() string {
	if i >= Edge(len(edgeIndex)-1) {
		return fmt.Sprintf("Edge(%d)", i)
	}
	return edgeName[edgeIndex[i]:edgeIndex[i+1]]
}

// PinIn is an input GPIO pin.
//
// It may optionally support internal pull resistor and edge based triggering.
type PinIn interface {
	pins.Pin
	// In setups a pin as an input.
	//
	// If WaitForEdge() is planned to be called, make sure to use one of the Edge
	// value. Otherwise, use None to not generated unneeded hardware interrupts.
	In(pull Pull, edge Edge) error
	// Read return the current pin level.
	//
	// Behavior is undefined if In() wasn't used before.
	//
	// In some rare case, it is possible that Read() fails silently. This happens
	// if another process on the host messes up with the pin after In() was
	// called. In this case, call In() again.
	Read() Level
	// WaitForEdge() waits for the next edge or immediately return if an edge
	// occured since the last call.
	//
	// Only waits for the kind of edge as specified in a previous In() call.
	// Behavior is undefined if In() with a value other than None wasn't called
	// before.
	//
	// Returns true if an edge was detected during or before this call. Return
	// false if the timeout occured or In() was called while waiting, causing the
	// function to exit.
	//
	// Multiple edges may or may not accumulate between two calls to
	// WaitForEdge(). The behavior in this case is undefined.
	//
	// It is not required to call Read() to reset the edge detection.
	//
	// Specify -1 to effectively disable timeout.
	WaitForEdge(timeout time.Duration) bool
	// Pull returns the internal pull resistor if the pin is set as input pin.
	// Returns PullNoChange if the value cannot be read.
	Pull() Pull
}

const (
	// Max is the PWM fully at high. One should use Out(High) instead.
	Max = 65536
	// Half is a 50% PWM duty cycle.
	Half = Max / 2
)

// PinOut is an output GPIO pin.
type PinOut interface {
	pins.Pin
	// Out sets a pin as output if it wasn't already and sets the initial value.
	//
	// After the initial call to ensure that the pin has been set as output, it
	// is generally safe to ignore the error returned.
	Out(l Level) error
	// PWM sets a pin as output with a specified duty cycle between 0 and Max.
	//
	// The pin should use the highest frequency it can use.
	//
	// Use Half for a 50% duty cycle.
	PWM(duty int) error
}

// PinIO is a GPIO pin that supports both input and output.
//
// It may fail at either input and or output, for example ground, vcc and other
// similar pins.
type PinIO interface {
	pins.Pin
	In(pull Pull, edge Edge) error
	Read() Level
	WaitForEdge(timeout time.Duration) bool
	Pull() Pull
	Out(l Level) error
	PWM(duty int) error
}

// INVALID implements PinIO and fails on all access.
var INVALID PinIO = invalidPin{}

// BasicPin implements Pin as a non-functional pin.
type BasicPin struct {
	N string
}

// String returns the pin name.
func (b *BasicPin) String() string {
	return b.N
}

// Name returns the pin name.
func (b *BasicPin) Name() string {
	return b.N
}

// Number returns a pin number of -1.
func (b *BasicPin) Number() int {
	return -1
}

// Function returns a pin function of "".
func (b *BasicPin) Function() string {
	return ""
}

// In returns an error since the pin is non-functional.
func (b *BasicPin) In(Pull, Edge) error {
	return fmt.Errorf("%s cannot be used as input", b.N)
}

// Read always returns Low.
func (b *BasicPin) Read() Level {
	return Low
}

// WaitForEdge always returns false since the pin is non-functional.
func (b *BasicPin) WaitForEdge(timeout time.Duration) bool {
	return false
}

// Pull always returns PullNoChange.
func (b *BasicPin) Pull() Pull {
	return PullNoChange
}

<<<<<<< HEAD
// Out returns an error since the pin is non-functional.<Paste>
=======
// Out returns an error since the pin is non-functional.
>>>>>>> fb9a1bae
func (b *BasicPin) Out(Level) error {
	return fmt.Errorf("%s cannot be used as output", b.N)
}

<<<<<<< HEAD
// PWM returns an error since the pin is non-functional.<Paste>
=======
// PWM returns an error since the pin is non-functional.
>>>>>>> fb9a1bae
func (b *BasicPin) PWM(duty int) error {
	return fmt.Errorf("%s cannot be used as PWM", b.N)
}

// PinAlias creates an alias for a PinIO and itself implements PinIO by forwarding
// calls to the original pin. PinAlias also implements the RealPin interface, which
// allows querying for the real pin under the alias. In order to register a PinAlias
// with gpio use RegisterAlias to avoid an error due to duplicate pin numbers.
//
// Note that currently only PinIO's can be aliased, not PinIn's or PinOut's.
type PinAlias struct {
<<<<<<< HEAD
	N string
	PinIO
}

// Name returns the PinAlias's name.
func (a *PinAlias) Name() string {
	return a.N
=======
	PinIO
	N string
>>>>>>> fb9a1bae
}

// String returns the PinAlias's name with the real pin's String() in parenthesis.
func (a *PinAlias) String() string {
	return fmt.Sprintf("%s(%s)", a.N, a.PinIO)
}

<<<<<<< HEAD
=======
// Name returns the PinAlias's name.
func (a *PinAlias) Name() string {
	return a.N
}

>>>>>>> fb9a1bae
// Real returns the real pin behind the alias
func (a *PinAlias) Real() PinIO {
	return a.PinIO
}

<<<<<<< HEAD
// RealPin is implemented by PinAlias and allows the rtrieval of the real pin underlying
=======
// RealPin is implemented by PinAlias and allows the retrieval of the real pin underlying
>>>>>>> fb9a1bae
// an alias. The purpose of the alias is to be able to cleanly test whether an arbitrary
// gpio.PinIO returned by ByName is really an alias for another pin.
type RealPin interface {
	Real() PinIO // Real returns the real pin behind an Alias
}

//

// ByNumber returns a GPIO pin from its number.
//
// Returns nil in case the pin is not present.
func ByNumber(number int) PinIO {
	lock.Lock()
	defer lock.Unlock()
	pin, _ := byNumber[number]
	return pin
}

// ByName returns a GPIO pin from its name.
//
// This can be strings like GPIO2, PB8, etc.
//
// Returns nil in case the pin is not present.
func ByName(name string) PinIO {
	lock.Lock()
	defer lock.Unlock()
	pin, _ := byName[name]
	return pin
}

// ByFunction returns a GPIO pin from its function.
//
// This can be strings like I2C1_SDA, SPI0_MOSI, etc.
//
// Returns nil in case there is no pin setup with this function.
func ByFunction(fn string) PinIO {
	lock.Lock()
	defer lock.Unlock()
	pin, _ := byFunction[fn]
	return pin
}

// All returns all the GPIO pins available on this host.
//
// The list is guaranteed to be in order of number.
//
// This list excludes non-GPIO pins like GROUND, V3_3, etc.
func All() []PinIO {
	lock.Lock()
	defer lock.Unlock()
	out := make(pinList, 0, len(byNumber))
	for _, p := range byNumber {
		out = append(out, p)
	}
	sort.Sort(out)
	return out
}

// Functional returns a map of all pins implementing hardware provided
// special functionality, like I²C, SPI, ADC.
func Functional() map[string]PinIO {
	lock.Lock()
	defer lock.Unlock()
	out := make(map[string]PinIO, len(byFunction))
	for k, v := range byFunction {
		out[k] = v
	}
	return out
}

// Register registers a GPIO pin.
//
// Registering the same pin number or name twice is an error.
func Register(pin PinIO) error {
	lock.Lock()
	defer lock.Unlock()
	number := pin.Number()
	if _, ok := byNumber[number]; ok {
		return fmt.Errorf("registering the same pin %d twice", number)
	}
	name := pin.Name()
	if _, ok := byName[name]; ok {
		return fmt.Errorf("registering the same pin %s twice", name)
	}

	byNumber[number] = pin
	byName[name] = pin
	return nil
}

// RegisterAlias registers an alias for a GPIO pin.
//
// RegisterAlias differs from Register in that it does not register the pin by number,
// only by name and thereby can allow duplicate numbers, which happens when using PinAlias.
func RegisterAlias(pin *PinAlias) error {
	lock.Lock()
	defer lock.Unlock()
	name := pin.Name()
	if _, ok := byName[name]; ok {
		return fmt.Errorf("registering the same pin %s twice", name)
	}

<<<<<<< HEAD
	fmt.Printf("Registered alias %s for %s\n", name, pin.Real())
=======
>>>>>>> fb9a1bae
	byName[name] = PinIO(pin)
	return nil
}

// Unregister removes a previously registered pin.
//
// This can happen when a pin is exposed via an USB device and the device is
// unplugged.
func Unregister(name string, number int, function string) error {
	lock.Lock()
	defer lock.Unlock()
	if _, ok := byName[name]; !ok {
		return errors.New("unknown name")
	}
	if _, ok := byNumber[number]; !ok {
		return errors.New("unknown number")
	}
	if function != "" {
		if _, ok := byFunction[function]; !ok {
			return errors.New("unknown function")
		}
	}

	delete(byName, name)
	delete(byNumber, number)
	if function != "" {
		delete(byFunction, function)
	}
	return nil
}

// MapFunction registers a GPIO pin for a specific function.
func MapFunction(function string, pin PinIO) {
	lock.Lock()
	defer lock.Unlock()
	byFunction[function] = pin
}

//

// errInvalidPin is returned when trying to use INVALID.
var errInvalidPin = errors.New("invalid pin")

// invalidPin implements PinIO for compability but fails on all access.
type invalidPin struct {
}

func (invalidPin) Number() int {
	return -1
}

func (invalidPin) Name() string {
	return "INVALID"
}

func (invalidPin) String() string {
	return "INVALID"
}

func (invalidPin) Function() string {
	return ""
}

func (invalidPin) In(Pull, Edge) error {
	return errInvalidPin
}

func (invalidPin) Read() Level {
	return Low
}

func (invalidPin) WaitForEdge(timeout time.Duration) bool {
	return false
}

func (invalidPin) Pull() Pull {
	return PullNoChange
}

func (invalidPin) Out(Level) error {
	return errInvalidPin
}

func (invalidPin) PWM(duty int) error {
	return errInvalidPin
}

var (
	lock       sync.Mutex
	byNumber   = map[int]PinIO{}
	byName     = map[string]PinIO{}
	byFunction = map[string]PinIO{}
)

type pinList []PinIO

func (p pinList) Len() int           { return len(p) }
func (p pinList) Swap(i, j int)      { p[i], p[j] = p[j], p[i] }
func (p pinList) Less(i, j int) bool { return p[i].Number() < p[j].Number() }

var _ PinIn = INVALID
var _ PinOut = INVALID
var _ PinIO = INVALID<|MERGE_RESOLUTION|>--- conflicted
+++ resolved
@@ -207,20 +207,12 @@
 	return PullNoChange
 }
 
-<<<<<<< HEAD
-// Out returns an error since the pin is non-functional.<Paste>
-=======
 // Out returns an error since the pin is non-functional.
->>>>>>> fb9a1bae
 func (b *BasicPin) Out(Level) error {
 	return fmt.Errorf("%s cannot be used as output", b.N)
 }
 
-<<<<<<< HEAD
-// PWM returns an error since the pin is non-functional.<Paste>
-=======
 // PWM returns an error since the pin is non-functional.
->>>>>>> fb9a1bae
 func (b *BasicPin) PWM(duty int) error {
 	return fmt.Errorf("%s cannot be used as PWM", b.N)
 }
@@ -232,43 +224,26 @@
 //
 // Note that currently only PinIO's can be aliased, not PinIn's or PinOut's.
 type PinAlias struct {
-<<<<<<< HEAD
+	PinIO
 	N string
-	PinIO
+}
+
+// String returns the PinAlias's name with the real pin's String() in parenthesis.
+func (a *PinAlias) String() string {
+	return fmt.Sprintf("%s(%s)", a.N, a.PinIO)
 }
 
 // Name returns the PinAlias's name.
 func (a *PinAlias) Name() string {
 	return a.N
-=======
-	PinIO
-	N string
->>>>>>> fb9a1bae
-}
-
-// String returns the PinAlias's name with the real pin's String() in parenthesis.
-func (a *PinAlias) String() string {
-	return fmt.Sprintf("%s(%s)", a.N, a.PinIO)
-}
-
-<<<<<<< HEAD
-=======
-// Name returns the PinAlias's name.
-func (a *PinAlias) Name() string {
-	return a.N
-}
-
->>>>>>> fb9a1bae
+}
+
 // Real returns the real pin behind the alias
 func (a *PinAlias) Real() PinIO {
 	return a.PinIO
 }
 
-<<<<<<< HEAD
-// RealPin is implemented by PinAlias and allows the rtrieval of the real pin underlying
-=======
 // RealPin is implemented by PinAlias and allows the retrieval of the real pin underlying
->>>>>>> fb9a1bae
 // an alias. The purpose of the alias is to be able to cleanly test whether an arbitrary
 // gpio.PinIO returned by ByName is really an alias for another pin.
 type RealPin interface {
@@ -371,10 +346,6 @@
 		return fmt.Errorf("registering the same pin %s twice", name)
 	}
 
-<<<<<<< HEAD
-	fmt.Printf("Registered alias %s for %s\n", name, pin.Real())
-=======
->>>>>>> fb9a1bae
 	byName[name] = PinIO(pin)
 	return nil
 }
