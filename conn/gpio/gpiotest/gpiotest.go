// Copyright 2016 The PIO Authors. All rights reserved.
// Use of this source code is governed under the Apache License, Version 2.0
// that can be found in the LICENSE file.

// Package gpiotest is meant to be used to test drivers using fake Pins.
package gpiotest

import (
	"errors"
	"fmt"
	"sync"
	"time"

	"github.com/google/pio/conn/gpio"
)

// Pin implements gpio.Pin.
//
// Modify its members to simulate hardware events.
type Pin struct {
	N   string // Should be immutable
	Num int    // Should be immutable
	Fn  string // Should be immutable

	sync.Mutex            // Grab the Mutex before modifying the members to keep it concurrent safe
	L          gpio.Level // Used for both input and output
	P          gpio.Pull
	EdgesChan  chan gpio.Level // Use it to fake edges
}

func (p *Pin) String() string {
	return fmt.Sprintf("%s(%d)", p.N, p.Num)
<<<<<<< HEAD
}

// Name implements pins.Pin.
func (p *Pin) Name() string {
	return p.N
=======
>>>>>>> fb9a1bae
}

// Name returns the name of the pin.
func (p *Pin) Name() string {
	return p.N
}

// Number returns the pin number.
func (p *Pin) Number() int {
	return p.Num
}

// Function return the value of the Fn fielf of the pin.
func (p *Pin) Function() string {
	return p.Fn
}

// In is concurrent safe.
func (p *Pin) In(pull gpio.Pull, edge gpio.Edge) error {
	p.Lock()
	defer p.Unlock()
	p.P = pull
	if pull == gpio.Down {
		p.L = gpio.Low
	} else if pull == gpio.Up {
		p.L = gpio.High
	}
	if edge != gpio.None && p.EdgesChan == nil {
		return errors.New("please set p.EdgesChan first")
	}
	for {
		select {
		case <-p.EdgesChan:
		default:
			return nil
		}
	}
}

// Read is concurrent safe.
func (p *Pin) Read() gpio.Level {
	p.Lock()
	defer p.Unlock()
	return p.L
}

// WaitForEdge implements gpio.PinIn.
func (p *Pin) WaitForEdge(timeout time.Duration) bool {
	if timeout == -1 {
		p.Out(<-p.EdgesChan)
		return true
	}
	select {
	case <-time.After(timeout):
		return false
	case l := <-p.EdgesChan:
		p.Out(l)
		return true
	}
}

// Pull implements gpio.PinIn.
func (p *Pin) Pull() gpio.Pull {
	return p.P
}

// Out is concurrent safe.
func (p *Pin) Out(l gpio.Level) error {
	p.Lock()
	defer p.Unlock()
	p.L = l
	return nil
}

// PWM implements gpio.PinOut.
func (p *Pin) PWM(duty int) error {
	return errors.New("pwm is not implemented")
}

var _ gpio.PinIO = &Pin{}<|MERGE_RESOLUTION|>--- conflicted
+++ resolved
@@ -30,14 +30,6 @@
 
 func (p *Pin) String() string {
 	return fmt.Sprintf("%s(%d)", p.N, p.Num)
-<<<<<<< HEAD
-}
-
-// Name implements pins.Pin.
-func (p *Pin) Name() string {
-	return p.N
-=======
->>>>>>> fb9a1bae
 }
 
 // Name returns the name of the pin.
