// Copyright 2016 The PIO Authors. All rights reserved.
// Use of this source code is governed under the Apache License, Version 2.0
// that can be found in the LICENSE file.

// Package gpiotest is meant to be used to test drivers using fake Pins.
package gpiotest

import (
	"errors"
	"fmt"
	"sync"
	"time"

	"github.com/google/pio/conn/gpio"
)

// Pin implements gpio.Pin.
//
// Modify its members to simulate hardware events.
type Pin struct {
	N   string // Should be immutable
	Num int    // Should be immutable
	Fn  string // Should be immutable

	sync.Mutex            // Grab the Mutex before modifying the members to keep it concurrent safe
	L          gpio.Level // Used for both input and output
	P          gpio.Pull
	EdgesChan  chan gpio.Level // Use it to fake edges
}

func (p *Pin) String() string {
	return fmt.Sprintf("%s(%d)", p.N, p.Num)
}

// Name returns the name of the pin.
func (p *Pin) Name() string {
	return p.N
}

// Number returns the pin number.
func (p *Pin) Number() int {
	return p.Num
}

<<<<<<< HEAD
// Function return the value of the Fn fielf of the pin.
=======
// Function return the value of the Fn field of the pin.
>>>>>>> 30acffc2
func (p *Pin) Function() string {
	return p.Fn
}

// In is concurrent safe.
func (p *Pin) In(pull gpio.Pull, edge gpio.Edge) error {
	p.Lock()
	defer p.Unlock()
	p.P = pull
	if pull == gpio.Down {
		p.L = gpio.Low
	} else if pull == gpio.Up {
		p.L = gpio.High
	}
	if edge != gpio.None && p.EdgesChan == nil {
		return errors.New("please set p.EdgesChan first")
	}
	for {
		select {
		case <-p.EdgesChan:
		default:
			return nil
		}
	}
}

// Read is concurrent safe.
func (p *Pin) Read() gpio.Level {
	p.Lock()
	defer p.Unlock()
	return p.L
}

// WaitForEdge implements gpio.PinIn.
func (p *Pin) WaitForEdge(timeout time.Duration) bool {
	if timeout == -1 {
		p.Out(<-p.EdgesChan)
		return true
	}
	select {
	case <-time.After(timeout):
		return false
	case l := <-p.EdgesChan:
		p.Out(l)
		return true
	}
}

// Pull implements gpio.PinIn.
func (p *Pin) Pull() gpio.Pull {
	return p.P
}

// Out is concurrent safe.
func (p *Pin) Out(l gpio.Level) error {
	p.Lock()
	defer p.Unlock()
	p.L = l
	return nil
}

// PWM implements gpio.PinOut.
func (p *Pin) PWM(duty int) error {
	return errors.New("pwm is not implemented")
}

var _ gpio.PinIO = &Pin{}<|MERGE_RESOLUTION|>--- conflicted
+++ resolved
@@ -42,11 +42,7 @@
 	return p.Num
 }
 
-<<<<<<< HEAD
-// Function return the value of the Fn fielf of the pin.
-=======
 // Function return the value of the Fn field of the pin.
->>>>>>> 30acffc2
 func (p *Pin) Function() string {
 	return p.Fn
 }
