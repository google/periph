// Copyright 2016 The PIO Authors. All rights reserved.
// Use of this source code is governed under the Apache License, Version 2.0
// that can be found in the LICENSE file.

package driver_skeleton

import (
	"errors"

	"github.com/google/pio"
	"github.com/google/pio/conn"
	"github.com/google/pio/conn/i2c"
)

// FIXME: Expose public symbols as relevant. Do not export more than needed!
<<<<<<< HEAD
// See
// https://github.com/google/pio/blob/master/DESIGN.md#requirements
=======
// See https://github.com/google/pio/tree/master/doc/drivers#requirements
>>>>>>> a2b58bc7
// for the expectations.

// Dev is a handle to the device. FIXME.
type Dev struct {
	c conn.Conn
}

// New opens a handle to the device. FIXME.
func New(i i2c.Conn) (*Dev, error) {
	d := &Dev{&i2c.Dev{Conn: i, Addr: 42}}
	// FIXME: Simulate a setup dance.
	var b [2]byte
	if err := d.c.Tx([]byte("in"), b[:]); err != nil {
		return nil, err
	}
	if b[0] != 'I' || b[1] != 'N' {
		return nil, errors.New("unexpected reply")
	}
	return d, nil
}

// Read is a method on your device. FIXME.
func (d *Dev) Read() string {
	var b [12]byte
	if err := d.c.Tx([]byte("what"), b[:]); err != nil {
		return err.Error()
	}
	return string(b[:])
}

// FIXME: A driver is generally only needed for host drivers. If you implement
// a device driver, delete the remainder of this file.

// driver implements pio.Driver.
type driver struct {
}

func (d *driver) String() string {
	// FIXME: Change this string to be unique. It must match the directory name.
	return "driver_skeleton"
}

func (d *driver) Type() pio.Type {
	// FIXME: Change this to be the type of driver.
	return pio.Device
}

func (d *driver) Prerequisites() []string {
	// FIXME: Declare prerequisites drivers if relevant.
	return nil
}

func (d *driver) Init() (bool, error) {
	// FIXME: If the driver is not needed, do the following:
	// return false, errors.New("not running on a skeleton")

	// FIXME: Add implementation.

	return true, errors.New("not implemented")
}

func init() {
	// Since isArm is a compile time constant, the compile can strip the
	// unnecessary code and unused private symbols.
	if isArm {
		pio.MustRegister(&driver{})
	}
}

// FIXME: This verifies that the driver implements all the required methods.
var _ pio.Driver = &driver{}<|MERGE_RESOLUTION|>--- conflicted
+++ resolved
@@ -13,12 +13,7 @@
 )
 
 // FIXME: Expose public symbols as relevant. Do not export more than needed!
-<<<<<<< HEAD
-// See
-// https://github.com/google/pio/blob/master/DESIGN.md#requirements
-=======
 // See https://github.com/google/pio/tree/master/doc/drivers#requirements
->>>>>>> a2b58bc7
 // for the expectations.
 
 // Dev is a handle to the device. FIXME.
